# =====================================================================================
# FILE: main_server/data_merger.py
#
# PURPOSE:
#   - 시스템의 '데이터 최종 조립 공장' 및 '녹화 스튜디오' 역할.
#   - ImageManager로부터 받은 이미지 데이터와 EventAnalyzer로부터 받은 AI 분석 결과를
#     프레임 ID를 기준으로 병합.
#   - 칼만 필터(Kalman Filter)를 이용한 객체 추적(Object Tracking) 알고리즘을 구현하여,
#     단순 탐지를 넘어 각 객체에 고유 ID를 부여하고 움직임을 부드럽게 추적.
#   - EventAnalyzer가 판단한 이벤트의 종류('case_type')에 따라 탐지된 객체의
#     바운딩 박스 색상을 다르게 시각화.
#   - 로봇 상태가 'detected'가 되면 영상 녹화를 시작하고, DBManager로부터 신호를 받아
#     녹화를 종료하며 최종 파일을 저장하는 전체 녹화 라이프사이클을 관리.
#   - 최종적으로 병합되고 시각화된 데이터를(JSON + 이미지) GUI 클라이언트로 전송.
#
# 주요 로직:
#   1. TrackedObject 클래스:
#      - 추적되는 개별 객체를 나타내는 클래스.
#      - 각 객체는 고유한 track_id와 칼만 필터(KalmanFilter) 인스턴스를 가짐.
#      - 칼만 필터는 객체의 다음 위치를 예측하고, 새로운 탐지 결과로 상태를 보정하여
#        부드러운 추적 궤적을 생성.
#      - 객체의 레이블, 신뢰도, 그리고 이벤트 종류('case_type')를 함께 저장.
#   2. DataMerger 클래스 (메인 처리 로직):
#      - 데이터 수신 및 버퍼링: 별도 스레드에서 ImageManager와 EventAnalyzer로부터 오는
#        데이터를 각각의 큐에서 꺼내 프레임 ID 기반의 버퍼에 저장.
#      - 데이터 병합 (_merge_and_record_thread):
#        - 이미지 버퍼와 이벤트 버퍼에 공통으로 존재하는 프레임 ID를 찾아 병합 처리.
#        - AI 결과가 없는 이미지 프레임도 GUI에 부드러운 영상 스트림을 제공하기 위해 별도 처리.
#      - 객체 추적 (_update_tracks):
#        - (1) 예측: 현재 추적 중인 모든 객체의 다음 위치를 칼만 필터로 예측.
#        - (2) 매칭: 예측된 위치와 새로 들어온 AI 탐지 결과를 IoU(Intersection over Union)로 비교하여 최적의 쌍을 찾음.
#        - (3) 업데이트: 매칭된 객체는 정보를 업데이트하고, 매칭되지 않은 새로운 탐지는 신규 객체로 등록.
#      - 시각화 (_draw_detections_and_get_frame):
#        - 추적된 객체의 바운딩 박스를 프레임에 그림.
#        - 이 때, 객체의 'case_type'에 따라 박스 색상을 다르게 설정 (danger:빨강, illegal:파랑 등).
#      - 녹화 관리 (_handle_recording, _start_recording, _stop_recording):
#        - robot_status가 'detected'가 되면 _start_recording을 호출하여 임시 파일로 녹화 시작.
#        - DBManager가 로그 저장 후 `robot_status['recording_stop_signal']`에 신호를 보내면,
#          _stop_recording이 호출되어 녹화를 중단하고 임시 파일의 이름을 최종 이름으로 변경.
#      - GUI 전송 (_gui_send_thread):
#        - 최종 처리된 데이터(JSON + 이미지)를 큐에서 꺼내 GUI로 전송.
# =====================================================================================

# -------------------------------------------------------------------------------------
# [섹션 1] 모듈 임포트
# -------------------------------------------------------------------------------------
import threading
import queue
import socket
import json
import struct
import time
import os
import cv2
import numpy as np
from datetime import datetime, timedelta
from collections import deque
# 객체 추적을 위한 칼만 필터 관련 라이브러리
from filterpy.kalman import KalmanFilter
from filterpy.common import Q_discrete_white_noise

# -------------------------------------------------------------------------------------
# [섹션 2] 유틸리티 함수
# -------------------------------------------------------------------------------------
def iou(boxA, boxB):
    """ 두 바운딩 박스 간의 IoU(Intersection over Union)를 계산. """
    xA = max(boxA[0], boxB[0])
    yA = max(boxA[1], boxB[1])
    xB = min(boxA[2], boxB[2])
    yB = min(boxA[3], boxB[3])
    interArea = max(0, xB - xA) * max(0, yB - yA)
    boxAArea = (boxA[2] - boxA[0]) * (boxA[3] - boxA[1])
    boxBArea = (boxB[2] - boxB[0]) * (boxB[3] - boxB[1])
    iou_val = interArea / float(boxAArea + boxBArea - interArea)
    return iou_val

def convert_bbox_to_z(bbox):
    """ [x1, y1, x2, y2] 형식의 바운딩 박스를 칼만 필터의 측정값 [cx, cy, w, h]으로 변환. """
    w = bbox[2] - bbox[0]
    h = bbox[3] - bbox[1]
    x = bbox[0] + w / 2.
    y = bbox[1] + h / 2.
    return np.array([x, y, w, h]).reshape(4, 1)

def convert_x_to_bbox(x):
    """ 칼만 필터의 상태값 [cx, cy, w, h, ...]에서 바운딩 박스 [x1, y1, x2, y2]를 추출. """
    w = x[2]
    h = x[3]
    return np.array([x[0] - w / 2., x[1] - h / 2., x[0] + w / 2., x[1] + h / 2.]).flatten()

# -------------------------------------------------------------------------------------
# [섹션 3] TrackedObject 클래스
# -------------------------------------------------------------------------------------
class TrackedObject:
    """ 추적되는 각 객체의 상태와 칼만 필터를 관리하는 클래스. """
    next_id = 0 # 모든 객체에 고유 ID를 할당하기 위한 클래스 변수
    def __init__(self, initial_bbox, label, confidence, case_type):
        self.id = TrackedObject.next_id # 고유 ID 할당
        TrackedObject.next_id += 1
        
        # 객체의 속성 정보
        self.label = label
        self.confidence = confidence
        self.case_type = case_type # 이벤트 종류 (danger, illegal, emergency)
        self.last_updated = time.time() # 마지막으로 업데이트된 시간
        self.missed_frames = 0 # 연속으로 탐지되지 않은 프레임 수
        
        # --- 칼만 필터 설정 (8차원 상태, 4차원 측정) ---
        # 상태 변수 (x): [cx, cy, w, h, vx, vy, vw, vh] (중심점, 크기, 각 속도)
        self.kf = KalmanFilter(dim_x=8, dim_z=4)
        dt = 1.0 # 시간 간격
        # 상태 전이 행렬 (F): 이전 상태가 현재 상태에 어떻게 영향을 미치는지 정의
        self.kf.F = np.array([[1,0,0,0,dt,0,0,0], [0,1,0,0,0,dt,0,0], [0,0,1,0,0,0,dt,0], [0,0,0,1,0,0,0,dt],
                              [0,0,0,0,1,0,0,0], [0,0,0,0,0,1,0,0], [0,0,0,0,0,0,1,0], [0,0,0,0,0,0,0,1]], dtype=float)
        # 측정 행렬 (H): 실제 상태가 측정값으로 어떻게 나타나는지 정의
        self.kf.H = np.array([[1,0,0,0,0,0,0,0], [0,1,0,0,0,0,0,0], [0,0,1,0,0,0,0,0], [0,0,0,1,0,0,0,0]], dtype=float)
        # 측정 노이즈 공분산 (R): AI 탐지 결과(측정값)의 불확실성. 클수록 예측을 더 신뢰.
        self.kf.R *= 5.
        # 프로세스 노이즈 공분산 (Q): 모델 예측의 불확실성. 클수록 객체의 급격한 움직임에 잘 반응.
        q_val = 0.1
        self.kf.Q = Q_discrete_white_noise(dim=2, dt=1.0, var=q_val, block_size=4, order_by_dim=False)
        # 초기 오차 공분산 (P)
        self.kf.P *= 100.
        # 초기 상태 설정
        initial_state = convert_bbox_to_z(initial_bbox).flatten()
        self.kf.x = np.array([initial_state[0], initial_state[1], initial_state[2], initial_state[3], 0, 0, 0, 0]).T

    def predict(self):
        """ 칼만 필터를 사용해 객체의 다음 상태를 예측. """
        self.confidence *= 0.95 # 탐지되지 않을 때마다 신뢰도 감소
        self.kf.predict()
        return self.kf.x
    
    def update(self, bbox, confidence, case_type):
        """ 새로운 탐지 결과로 칼만 필터의 상태를 업데이트. """
        self.kf.update(convert_bbox_to_z(bbox))
        self.confidence = confidence
        self.case_type = case_type # case_type도 함께 업데이트
        self.last_updated = time.time()
        self.missed_frames = 0 # 탐지되었으므로 missed_frames 초기화


class DataMerger(threading.Thread):
    def __init__(self, image_queue, event_queue, gui_listen_addr, robot_status):
        super().__init__()
        self.name = "DataMerger"
        self.running = True

        # --- 공유 자원 및 외부 설정 ---
        self.image_queue = image_queue
        self.event_queue = event_queue
        self.gui_send_queue = queue.Queue(maxsize=100)
        self.robot_status = robot_status
        
        # --- 내부 버퍼 및 잠금 ---
        self.image_buffer = {}
        self.event_buffer = {}
        self.buffer_lock = threading.Lock()

        # --- GUI 통신 설정 ---
        self.gui_listen_addr = gui_listen_addr
        self.gui_server_socket = None
        self.gui_client_socket = None

        # --- 객체 추적 관련 설정 ---
        self.tracked_objects = {} # 현재 추적중인 객체들을 저장하는 딕셔너리
        self.iou_threshold = 0.3 # 추적과 탐지를 매칭시키기 위한 IoU 임계값
        self.max_missed_frames = 10 # 객체 추적을 포기하기 전까지 놓칠 수 있는 최대 프레임 수

        # --- 녹화 관련 설정 ---
        self.is_recording = False
        self.video_writer = None
        self.temp_img_path = None
        self.temp_video_path = None
        self.base_dir = 'main_server'
        os.makedirs(os.path.join(self.base_dir, 'images'), exist_ok=True)
        os.makedirs(os.path.join(self.base_dir, 'videos'), exist_ok=True)
        
        print(f"[{self.name}] 초기화 완료 (객체 추적 칼만 필터 적용).")

    def run(self):
        """ DataMerger의 모든 서브 스레드를 시작하고 관리. """
        print(f"[{self.name}] 스레드 시작.")
        threads = [
            threading.Thread(target=self._gui_accept_thread, daemon=True),
            threading.Thread(target=self._gui_send_thread, daemon=True),
            threading.Thread(target=self._image_receive_thread, daemon=True),
            threading.Thread(target=self._event_receive_thread, daemon=True),
            threading.Thread(target=self._merge_and_record_thread, daemon=True)
        ]
        for t in threads: t.start()
        for t in threads: t.join()
        print(f"[{self.name}] 스레드 종료.")

    def _gui_accept_thread(self):
        """ GUI 클라이언트의 연결을 수락하는 스레드. """
        self.gui_server_socket = socket.socket(socket.AF_INET, socket.SOCK_STREAM)
        self.gui_server_socket.setsockopt(socket.SOL_SOCKET, socket.SO_REUSEADDR, 1)
        self.gui_server_socket.bind(self.gui_listen_addr)
        self.gui_server_socket.listen(1)
        print(f"[{self.name}] GUI 클라이언트 연결 대기 중... ({self.gui_listen_addr})")
        while self.running:
            try:
                conn, addr = self.gui_server_socket.accept()
                print(f"[{self.name}] GUI 클라이언트 연결됨: {addr}")
                if self.gui_client_socket: self.gui_client_socket.close()
                self.gui_client_socket = conn
            except socket.error:
                if not self.running: break

    def _image_receive_thread(self):
        """ image_queue에서 이미지 데이터를 받아와 image_buffer에 저장하는 스레드. """
        while self.running:
            try:
                frame_id, timestamp, jpeg_binary = self.image_queue.get(timeout=1)
                with self.buffer_lock:
                    self.image_buffer[frame_id] = (jpeg_binary, timestamp, datetime.now())
            except queue.Empty:
                continue

    def _event_receive_thread(self):
        """ event_queue에서 AI 분석 결과를 받아와 event_buffer에 저장하는 스레드. """
        while self.running:
            try:
                event_data = self.event_queue.get(timeout=1)
                frame_id = event_data['frame_id']
                with self.buffer_lock:
                    self.event_buffer[frame_id] = (event_data, datetime.now())
            except queue.Empty:
                continue

    def _gui_send_thread(self):
        """ gui_send_queue에서 최종 데이터를 꺼내 GUI 클라이언트로 전송하는 스레드. """
        while self.running:
            try:
                if not self.gui_client_socket:
                    time.sleep(0.5)
                    continue
                
                json_data, image_binary = self.gui_send_queue.get(timeout=1)
                
                json_part = json.dumps(json_data).encode('utf-8')
                payload = json_part + b'|' + image_binary
                header = struct.pack('>I', len(payload))
                
                self.gui_client_socket.sendall(header + payload)

            except queue.Empty:
                continue
            except (BrokenPipeError, ConnectionResetError, socket.error) as e:
                print(f"[{self.name}] GUI 연결 끊어짐: {e}.")
                if self.gui_client_socket: self.gui_client_socket.close()
                self.gui_client_socket = None

    def _merge_and_record_thread(self):
        """ 데이터를 병합하고, 상태에 따라 녹화 및 객체 추적을 수행하는 메인 로직 스레드. """
        while self.running:
            # DBManager로부터 녹화 종료 신호가 왔는지 확인
            stop_signal = self.robot_status.get('recording_stop_signal')
            if self.is_recording and stop_signal:
                self._stop_recording(stop_signal)
                self.robot_status['recording_stop_signal'] = None
                
            processed_ids = set()
            with self.buffer_lock:
                # 이미지와 이벤트가 모두 있는 프레임 처리
                common_ids = self.image_buffer.keys() & self.event_buffer.keys()
                for fid in common_ids:
                    if fid not in self.image_buffer or fid not in self.event_buffer: continue
                    jpeg_binary, timestamp, _ = self.image_buffer[fid]
                    event_data, _ = self.event_buffer[fid]
                    self._process_merged_frame(fid, timestamp, jpeg_binary, event_data)
                    processed_ids.add(fid)

<<<<<<< HEAD
                timeout = timedelta(seconds=0.4)
=======
                # AI 결과 없이 이미지만 있는 프레임 처리 (GUI 영상 부드럽게)
                timeout = timedelta(seconds=0.3)
>>>>>>> a69d2b75
                now = datetime.now()
                old_image_ids = {fid for fid, (_, _, ts) in self.image_buffer.items() if now - ts > timeout}
                for fid in old_image_ids:
                    if fid in processed_ids or fid not in self.image_buffer: continue
                    jpeg_binary, timestamp, _ = self.image_buffer[fid]
                    current_state = self.robot_status.get('state', 'idle')
                    self._process_unmerged_frame(fid, timestamp, jpeg_binary, current_state)
                    processed_ids.add(fid)
                    
                # 처리된 데이터 버퍼에서 제거
                for fid in processed_ids:
                    self.image_buffer.pop(fid, None)
                    self.event_buffer.pop(fid, None)

            # 오래된 추적 객체 정리
            self._cleanup_tracks()
            time.sleep(0.03)

    def _process_merged_frame(self, frame_id, timestamp, jpeg_binary, event_data):
        """ AI 분석 결과와 병합된 프레임을 처리 (객체 추적, 녹화, GUI 전송). """
        raw_detections = event_data.get('detections', [])
        
        # 칼만 필터 기반 객체 추적 수행
        filtered_detections = self._update_tracks(raw_detections)

        # 추적 결과를 이미지에 시각화
        annotated_frame = self._draw_detections_and_get_frame(jpeg_binary, filtered_detections)
        if annotated_frame is None: return

        # 녹화 처리
        self._handle_recording(annotated_frame)
        
        if self.gui_send_queue.full(): return
        _, annotated_jpeg_binary = cv2.imencode('.jpg', annotated_frame, [int(cv2.IMWRITE_JPEG_QUALITY), 90])

        merged_json = {
            "frame_id": frame_id,
            "timestamp": timestamp,
            "detections": filtered_detections, # 추적된 객체 정보
            "robot_status": self.robot_status.get('state', 'detected'),
            "location": self.robot_status.get('current_location', 'unknown')
        }
        # GUI 전송 큐에 삽입
        self.gui_send_queue.put((merged_json, annotated_jpeg_binary.tobytes()))

    def _update_tracks(self, new_detections):
        """ 칼만 필터와 IoU를 사용하여 객체 추적을 업데이트. """
        # 1. 예측 단계: 모든 추적 객체의 다음 상태를 예측
        predicted_bboxes = {}
        for track_id, tracker in self.tracked_objects.items():
            predicted_state = tracker.predict()
            predicted_bboxes[track_id] = convert_x_to_bbox(predicted_state)
            tracker.missed_frames += 1

        # 2. 매칭 단계: 예측된 바운딩 박스와 새로운 탐지 결과를 IoU 기반으로 매칭
        unmatched_detections = list(range(len(new_detections)))
        matched_pairs = []

        if len(predicted_bboxes) > 0 and len(new_detections) > 0:
            iou_matrix = np.zeros((len(predicted_bboxes), len(new_detections)), dtype=float)
            track_ids = list(predicted_bboxes.keys())
            for t, track_id in enumerate(track_ids):
                for d, det in enumerate(new_detections):
                    iou_matrix[t, d] = iou(predicted_bboxes[track_id], det['box'])
            
            while iou_matrix.max() > self.iou_threshold:
                t, d = np.unravel_index(np.argmax(iou_matrix), iou_matrix.shape)
                matched_pairs.append((track_ids[t], d))
                if d in unmatched_detections:
                    unmatched_detections.remove(d)
                iou_matrix[t, :] = -1
                iou_matrix[:, d] = -1

        # 3. 업데이트 단계
        # 매칭된 객체 업데이트 (case_type 포함)
        for track_id, det_idx in matched_pairs:
            det = new_detections[det_idx]
            self.tracked_objects[track_id].update(det['box'], det.get('confidence', 0.9), det.get('case', 'unknown'))

        # 매칭되지 않은 새로운 객체 생성 (case_type 포함)
        for det_idx in unmatched_detections:
            det = new_detections[det_idx]
            new_tracker = TrackedObject(det['box'], det['label'], det.get('confidence', 0.9), det.get('case', 'unknown'))
            self.tracked_objects[new_tracker.id] = new_tracker

        # 4. 최종 결과 생성
        # 현재 유효한 추적 객체 목록을 생성하여 반환 (case_type 포함)
        final_detections = []
        for track_id, tracker in self.tracked_objects.items():
            if tracker.missed_frames < 2:
                final_detections.append({
                    'track_id': track_id,
                    'label': tracker.label,
                    'case': tracker.case_type,
                    'box': convert_x_to_bbox(tracker.kf.x).tolist(),
                    'confidence': tracker.confidence
                })
        return final_detections

    def _cleanup_tracks(self):
        """ 오래 추적되지 않은(missed_frames가 임계값을 초과한) 객체를 제거. """
        dead_tracks = [tid for tid, t in self.tracked_objects.items() if t.missed_frames > self.max_missed_frames]
        for tid in dead_tracks:
            del self.tracked_objects[tid]

    def _draw_detections_and_get_frame(self, jpeg_binary, detections):
        """ 추적된 객체들을 이미지에 그리고, case_type에 따라 다른 색상의 바운딩 박스를 적용. """
        try:
            np_arr = np.frombuffer(jpeg_binary, np.uint8)
            frame = cv2.imdecode(np_arr, cv2.IMREAD_COLOR)
            if frame is None: return None

            if detections:
                for det in detections:
                    box = det.get('box')
                    case_type = det.get('case', 'unknown')
                    if not box or len(box) != 4: continue
                    x1, y1, x2, y2 = map(int, box)

                    # case_type에 따라 바운딩 박스 색상 결정
                    color = (0, 255, 0)  # default: green (emergency)
                    if case_type == 'danger': color = (0, 0, 255)  # red
                    elif case_type == 'illegal': color = (255, 0, 0)  # blue

                    label = det.get('label', 'unknown')
                    confidence = det.get('confidence', 0.0)
                    text = f"{det.get('track_id')} {label}: {confidence:.2f}"

                    cv2.rectangle(frame, (x1, y1), (x2, y2), color, 2)
                    cv2.putText(frame, text, (x1, y1 - 10), cv2.FONT_HERSHEY_SIMPLEX, 0.6, (255, 255, 255), 2)
            return frame
        except Exception as e:
            print(f"[{self.name}] 이미지 드로잉 오류: {e}")
            return None

    def _process_unmerged_frame(self, frame_id, timestamp, jpeg_binary, current_state):
        """AI 분석 결과 없이 이미지만 있는 프레임을 처리 (녹화 및 GUI 전송)."""
        if current_state in ['patrolling', 'detected'] and self.is_recording:
            np_arr = np.frombuffer(jpeg_binary, np.uint8)
            raw_frame = cv2.imdecode(np_arr, cv2.IMREAD_COLOR)
            if raw_frame is not None:
                self._handle_recording(raw_frame)
        
        if self.gui_send_queue.full(): return
        image_only_json = {
            "frame_id": frame_id,
            "timestamp": timestamp,
            "detections": [],
            "robot_status": current_state,
            "location": self.robot_status.get('current_location', 'BASE')
        }
        self.gui_send_queue.put((image_only_json, jpeg_binary))

    def _handle_recording(self, frame):
        """주어진 프레임에 대해 녹화 시작 또는 프레임 쓰기를 수행."""
        current_state = self.robot_status.get('state')
        if current_state == 'detected':
            if not self.is_recording:
                self._start_recording(frame)
            if self.video_writer:
                self.video_writer.write(frame)
    
    def _start_recording(self, first_frame):
        """첫 프레임을 받아 녹화를 시작하고 임시 썸네일과 비디오 파일을 생성."""
        print(f"[{self.name}] 상태 'detected' 감지. 임시 파일로 녹화 시작.")
        self.is_recording = True
        timestamp_str = datetime.now().strftime("%Y%m%d_%H%M%S")
        self.temp_img_path = os.path.join(self.base_dir, 'images', f"temp_{timestamp_str}.jpg")
        self.temp_video_path = os.path.join(self.base_dir, 'videos', f"temp_{timestamp_str}.mp4")

        try:
            h, w, _ = first_frame.shape
            fourcc = cv2.VideoWriter_fourcc(*'mp4v')
            self.video_writer = cv2.VideoWriter(self.temp_video_path, fourcc, 20.0, (w, h))
            cv2.imwrite(self.temp_img_path, first_frame)
            self.video_writer.write(first_frame)
        except Exception as e:
            print(f"[{self.name}] 녹화 시작 오류: {e}")
            self.is_recording = False

    def _stop_recording(self, stop_signal: dict):
        """녹화를 중지하고, DBManager로부터 받은 최종 파일명으로 임시 파일의 이름을 변경."""
        final_img_path = stop_signal.get('final_image_path')
        final_video_path = stop_signal.get('final_video_path')
        print(f"[{self.name}] 녹화 종료 신호 수신. 최종 파일명: {final_video_path}")
        
        self.is_recording = False
        if self.video_writer:
            self.video_writer.release()
            print(f"[{self.name}] 임시 비디오 파일 저장 완료: {self.temp_video_path}")

        try:
            # 임시 이미지 파일 이름 변경
            if self.temp_img_path and os.path.exists(self.temp_img_path) and final_img_path:
                final_full_path = os.path.join(self.base_dir, final_img_path)
                os.rename(self.temp_img_path, final_full_path)
                print(f"[{self.name}] 최종 이미지 파일 저장: {final_full_path}")
            # 임시 비디오 파일 이름 변경
            if self.temp_video_path and os.path.exists(self.temp_video_path) and final_video_path:
                final_full_path = os.path.join(self.base_dir, final_video_path)
                os.rename(self.temp_video_path, final_full_path)
                print(f"[{self.name}] 최종 비디오 파일 저장: {final_full_path}")
        except Exception as e:
            print(f"[{self.name}] 파일 이름 변경 중 오류: {e}")
        
        self.video_writer = None
        self.temp_img_path = None
        self.temp_video_path = None

    def stop(self):
        """스레드를 안전하게 종료."""
        print(f"\n[{self.name}] 종료 요청 수신.")
        self.running = False
        if self.gui_client_socket: self.gui_client_socket.close()
        if self.gui_server_socket: self.gui_server_socket.close()<|MERGE_RESOLUTION|>--- conflicted
+++ resolved
@@ -272,12 +272,8 @@
                     self._process_merged_frame(fid, timestamp, jpeg_binary, event_data)
                     processed_ids.add(fid)
 
-<<<<<<< HEAD
-                timeout = timedelta(seconds=0.4)
-=======
                 # AI 결과 없이 이미지만 있는 프레임 처리 (GUI 영상 부드럽게)
                 timeout = timedelta(seconds=0.3)
->>>>>>> a69d2b75
                 now = datetime.now()
                 old_image_ids = {fid for fid, (_, _, ts) in self.image_buffer.items() if now - ts > timeout}
                 for fid in old_image_ids:
