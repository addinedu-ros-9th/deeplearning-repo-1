--- conflicted
+++ resolved
@@ -49,25 +49,10 @@
 IMAGE_RECV_PORT = 9001 # 로봇의 ImageSender로부터 이미지를 수신할 포트
 ROBOT_CONTROLLER_PORT = 9008 # RobotCommander가 로봇의 RobotController로 제어 명령을 보낼 포트
 
-<<<<<<< HEAD
-# --- 전역 설정 (이전과 동일) ---
-ROBOT_HOST = "192.168.0.38"
-IMAGE_RECV_PORT = 9001
-ROBOT_CONTROLLER_PORT = 9008
-AI_SERVER_HOST = "127.0.0.1"
-AI_SERVER_PORT = 9002
-ANALYSIS_RECV_PORT = 9003
-GUI_HOST = "127.0.0.1"
-GUI_MERGER_PORT = 9004
-GUI_ROBOT_COMMANDER_PORT = 9006
-DB_MANAGER_HOST = '0.0.0.0'
-DB_MANAGER_PORT = 9005
-=======
 # --- AI 서버 관련 설정 ---
 AI_SERVER_HOST = "127.0.0.1" # AI 서버 IP 주소 (여기서는 로컬호스트)
 AI_SERVER_PORT = 9002 # ImageManager가 AI 서버로 이미지를 전달할 포트
 ANALYSIS_RECV_PORT = 9003 # EventAnalyzer가 AI 서버로부터 분석 결과를 수신할 포트
->>>>>>> a69d2b75
 
 # --- GUI 클라이언트 관련 설정 ---
 GUI_HOST = "127.0.0.1" # GUI 클라이언트가 실행되는 IP 주소 (여기서는 로컬호스트)
