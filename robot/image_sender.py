import cv2
import socket
import json
import time
import sys
import subprocess
from datetime import datetime, timezone
#/home/robolee/venv/dl_venv/bin/python3 /home/robolee/dev_ws/deeplearning-repo-1/robot/image_sender.py

# ✅ 설정: 수신기 IP 및 포트
<<<<<<< HEAD
SERVER_IP = '192.168.0.8'   # 수신기 (메인서버) IP
=======
SERVER_IP = '192.168.45.238'   # 수신기 (메인서버) IP
>>>>>>> 128b4824
SERVER_PORT = 9001

# ✅ 현재 로컬 IP 확인
def get_local_ip():
    s = socket.socket(socket.AF_INET, socket.SOCK_DGRAM)
    try:
        s.connect(("8.8.8.8", 80))
        local_ip = s.getsockname()[0]
    finally:
        s.close()
    return local_ip

# ✅ 수신기 ping 체크
def can_ping(ip: str, timeout=1):
    try:
        result = subprocess.run(
            ["ping", "-c", "1", "-W", str(timeout), ip],
            stdout=subprocess.DEVNULL,
            stderr=subprocess.DEVNULL
        )
        return result.returncode == 0
    except Exception:
        return False

# ✅ 송신 전 네트워크 상태 점검
local_ip = get_local_ip()
print(f"📡 현재 송신기 IP: {local_ip}")

if not local_ip.startswith("192.168.45."):
    print(f"❌ 의도한 공유기에 연결되어 있지 않습니다. 현재 IP: {local_ip}")
    sys.exit(1)

if not can_ping(SERVER_IP):
    print(f"❌ 수신 대상 {SERVER_IP} 에 ping 불가. 송신 중단.")
    sys.exit(1)

print(f"✅ 네트워크 연결 상태 확인됨. 전송을 시작합니다.\n")

# ✅ UDP 소켓 생성 및 카메라 초기화
sock = socket.socket(socket.AF_INET, socket.SOCK_DGRAM)
cap = cv2.VideoCapture(2)
frame_id = 0

while cap.isOpened():
    ret, frame = cap.read()
    if not ret:
        break

    # ✅ 해상도 축소
    frame = cv2.resize(frame, (640, 480))


        # ✅ [여기 추가] 화면에 프레임 표시
    cv2.imshow("Sending Frame", frame)
    if cv2.waitKey(1) & 0xFF == 27:  # ESC 키 누르면 종료
        break

    # ✅ JPEG 압축률 조절
    encode_param = [int(cv2.IMWRITE_JPEG_QUALITY), 60]
    success, encoded_img = cv2.imencode('.jpg', frame, encode_param)

    if not success:
        print("⚠️ JPEG 인코딩 실패")
        continue

    jpeg_bytes = encoded_img.tobytes()

    # ✅ JSON 헤더 구성
    header_dict = {
        "frame_id": frame_id,
        "timestamp": datetime.now(timezone.utc).isoformat()
    }
    
    json_bytes = json.dumps(header_dict).encode('utf-8')




    # ✅ 패킷 구성: JSON | JPEG \n
    packet = json_bytes + b'|' + jpeg_bytes + b'\n'

    # prefix = b'\x00\x00\x00\xe5' # 메시지 크기 디버깅1
    # print(f"📏 prefix (int): {int.from_bytes(prefix, 'big')}")  #패킷 크기 디버깅

    # ✅ UDP 전송
    if len(packet) > 65000:
        print(f"⚠️ Frame {frame_id} too large to send ({len(packet)} bytes)")
    else:
        sock.sendto(packet, (SERVER_IP, SERVER_PORT))
        print(f" Frame {frame_id} 전송됨")
        print(f" JSON Header: {json_bytes.decode('utf-8')}")
        print(f"size = {len(packet)} bytes")

    frame_id += 1
    time.sleep(1 / 30)

# ✅ 종료 처리
cap.release()
sock.close()


# import cv2
# import socket
# import json
# import time
# from datetime import datetime, timezone

# # 수신 측(같은 네트워크 상) 와이파이 IP
# SERVER_IP = '192.168.0.10'     # ← 메인서버측 아이피
# SERVER_PORT = 9001

# # UDP 소켓 생성
# sock = socket.socket(socket.AF_INET, socket.SOCK_DGRAM)

# # 카메라 초기화
# cap = cv2.VideoCapture(0)
# frame_id = 0

# while cap.isOpened():
#     ret, frame = cap.read()
#     if not ret:
#         break

#     #웹캠 이미지 해상도 축소
#     frame = cv2.resize(frame, (640, 480)) #이거만 해도 용량문제로 전송안됨
    

#     # 1. JPEG 인코딩
#     # success, encoded_img = cv2.imencode('.jpg', frame)
   

#     #2. JPEG 압축률 조절 후 인코딩
#     encode_param = [int(cv2.IMWRITE_JPEG_QUALITY), 60] # 60% 압축
#     success, encoded_img = cv2.imencode('.jpg', frame, encode_param)

#     if not success:
#         print("encoding failed") #인코딩 실패여부 확인
#         continue
#     jpeg_bytes = encoded_img.tobytes()



#     # JSON 헤더 구성
#     header_dict = {
#         "frame_id": frame_id,
#         # "timestamp": datetime.utcnow().isoformat() 곧삭제될 utcnow()
#         "timestamp": datetime.now(timezone.utc).isoformat()
#     }
#     json_bytes = json.dumps(header_dict).encode('utf-8')  # JSON을 바이트로 변환

#     # 패킷 구성: [JSON] + b'|' + [JPEG] + b'\n'
#     packet = json_bytes + b'|' + jpeg_bytes + b'\n'

#     # UDP 전송
#     if len(packet) > 65000:
#         print(f"⚠️ Frame {frame_id} too large to send via UDP ({len(packet)} bytes)")
#     else:
#         sock.sendto(packet, (SERVER_IP, SERVER_PORT))
#         print(f"📥 Frame {frame_id}")
#         print(f"🧾 JSON Header: {json_bytes.decode('utf-8')}")

#     frame_id += 1
#     time.sleep(1 / 30)  # 30FPS 제한

# # 정리
# cap.release()
# sock.close()<|MERGE_RESOLUTION|>--- conflicted
+++ resolved
@@ -8,11 +8,7 @@
 #/home/robolee/venv/dl_venv/bin/python3 /home/robolee/dev_ws/deeplearning-repo-1/robot/image_sender.py
 
 # ✅ 설정: 수신기 IP 및 포트
-<<<<<<< HEAD
 SERVER_IP = '192.168.0.8'   # 수신기 (메인서버) IP
-=======
-SERVER_IP = '192.168.45.238'   # 수신기 (메인서버) IP
->>>>>>> 128b4824
 SERVER_PORT = 9001
 
 # ✅ 현재 로컬 IP 확인
